--- conflicted
+++ resolved
@@ -33,9 +33,6 @@
 * [DNSimple](https://dnsimple.com/)
 * [Infoblox](https://www.infoblox.com/products/dns/)
 * [Dyn](https://dyn.com/dns/)
-<<<<<<< HEAD
-* [Shaman](https://github.com/nanopack/shaman)
-=======
 * [OpenStack Designate](https://docs.openstack.org/designate/latest/)
 * [PowerDNS](https://www.powerdns.com/)
 * [CoreDNS](https://coredns.io/)
@@ -43,7 +40,6 @@
 * [Oracle Cloud Infrastructure DNS](https://docs.cloud.oracle.com/iaas/Content/DNS/Concepts/dnszonemanagement.htm)
 * [Linode DNS](https://www.linode.com/docs/networking/dns/)
 * [RFC2136](https://tools.ietf.org/html/rfc2136)  
->>>>>>> 57d2f8ab
 
 From this release, ExternalDNS can become aware of the records it is managing (enabled via `--registry=txt`), therefore ExternalDNS can safely manage non-empty hosted zones. We strongly encourage you to use `v0.5` (or greater) with `--registry=txt` enabled and `--txt-owner-id` set to a unique value that doesn't change for the lifetime of your cluster. You might also want to run ExternalDNS in a dry run mode (`--dry-run` flag) to see the changes to be submitted to your DNS Provider API.
 
