--- conflicted
+++ resolved
@@ -99,13 +99,8 @@
 		}
 	}
 
-<<<<<<< HEAD
-	for _, ep := range mergeChanges(changes.Delete){
-		err := shaman.delete(ep)
-=======
-	for _, ep := range changes.UpdateOld {
+	for _, ep := range mergeChanges(changes.UpdateOld) {
 		err := shaman.update(ep)
->>>>>>> 7a27fb18
 		if err != nil {
 			return err
 		}
@@ -118,13 +113,8 @@
 		}
 	}
 
-<<<<<<< HEAD
-	for _, ep := range mergeChanges(changes.UpdateOld) {
-		err := shaman.update(ep)
-=======
-	for _, ep := range changes.Delete {
+	for _, ep := range mergeChanges(changes.Delete) {
 		err := shaman.delete(ep)
->>>>>>> 7a27fb18
 		if err != nil {
 			return err
 		}
